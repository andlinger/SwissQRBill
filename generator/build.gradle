buildscript {
    repositories {
        mavenCentral()
    }
}
    
plugins {
    id 'org.sonarqube' version '3.3'
    id 'java'
    id 'maven-publish'
    id 'signing'
    id 'jacoco'
}

repositories {
    mavenCentral()
}

group = 'net.codecrete.qrbill'
<<<<<<< HEAD
version = '3.0.0-SNAPSHOT'
=======
version = '2.5.4'
>>>>>>> d3c2040c
archivesBaseName = 'qrbill-generator'

sourceCompatibility = 1.8

jar {
    manifest {
        attributes(
            'Implementation-Title': 'Swiss QR Bill Generator',
            'Implementation-Version': archiveVersion,
            'Implementation-Vendor': 'Manuel Bleichenbacher'
        )

    }
}

test {
    useJUnitPlatform()
    finalizedBy jacocoTestReport
    reports {
        junitXml.required = false
        html.required = true
    }               
}

javadoc {
    include 'net/codecrete/qrbill/canvas/*'
    include 'net/codecrete/qrbill/generator/*'

    title = "QR Bill Generator ${version}"
    options.addBooleanOption('html5', true)
}

task javadocJar(type: Jar) {
    archiveClassifier = 'javadoc'
    from javadoc
}

task sourcesJar(type: Jar) {
    archiveClassifier = 'sources'
    from sourceSets.main.allSource
}

artifacts {
    archives javadocJar, sourcesJar
}

publishing {
    publications {
        mavenJava(MavenPublication) {
            artifactId = 'qrbill-generator'
            from components.java
            artifact sourcesJar
            artifact javadocJar

            pom {
                name = 'Swiss QR Bill'
                description = 'Java library for generating Swiss QR bills'
                url = 'https://github.com/manuelbl/SwissQRBill'
                licenses {
                    license {
                        name = 'The MIT License'
                        url = 'https://opensource.org/licenses/MIT'
                    }
                }
                developers {
                    developer {
                        id = 'manuelbl'
                        name = 'Manuel Bleichenbacher'
                        email = 'manuel.bleichenbacher@gmail.com'
                    }
                }
                scm {
                    connection = 'scm:git:git://github.com/manuelbl/SwissQRBill.git'
                    developerConnection = 'scm:git:ssh://github.com:manuelbl/SwissQRBill.git'
                    url = 'https://github.com/manuelbl/SwissQRBill/tree/master'
                }
            }
        }
    }
    repositories {
        maven {
            def releaseRepoUrl = 'https://oss.sonatype.org/service/local/staging/deploy/maven2/'
            def snapshotsRepoUrl = 'https://oss.sonatype.org/content/repositories/snapshots/'
            url = version.endsWith('SNAPSHOT') ? snapshotsRepoUrl : releaseRepoUrl
            authentication {
                basic(BasicAuthentication)
            }
            credentials {
                username = findProperty('ossrhUsername') ?: 'unknown'
                password = findProperty('ossrhPassword') ?: 'unknown'
            }
        }
    }
}

signing {
    required { gradle.taskGraph.hasTask("publish") }
    sign publishing.publications.mavenJava
}

sonarqube {
    properties {
        property 'sonar.projectName', 'Swiss QR Bill Generator (Java)'
    }
}

jacocoTestReport {
    dependsOn test
    reports {
        xml.required = true
        csv.required = false
        html.required = false
    }
}

project.tasks["sonarqube"].dependsOn "jacocoTestReport"
project.tasks["publishMavenJavaPublicationToMavenLocal"].dependsOn "signArchives"
project.tasks["publishMavenJavaPublicationToMavenRepository"].dependsOn "signArchives"

tasks.withType(JavaCompile) {
    options.encoding = 'UTF-8'
}

dependencies {
    implementation 'io.nayuki:qrcodegen:[1.6.0,1.999999]'
    implementation 'org.apache.pdfbox:pdfbox:[2,2.999999]'
    testImplementation 'org.junit.jupiter:junit-jupiter-api:5.7.0'
    testImplementation 'org.junit.jupiter:junit-jupiter-params:5.7.0'
    testRuntimeOnly 'org.junit.jupiter:junit-jupiter-engine:5.7.0'
}<|MERGE_RESOLUTION|>--- conflicted
+++ resolved
@@ -17,11 +17,7 @@
 }
 
 group = 'net.codecrete.qrbill'
-<<<<<<< HEAD
 version = '3.0.0-SNAPSHOT'
-=======
-version = '2.5.4'
->>>>>>> d3c2040c
 archivesBaseName = 'qrbill-generator'
 
 sourceCompatibility = 1.8
